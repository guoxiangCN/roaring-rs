--- conflicted
+++ resolved
@@ -201,11 +201,7 @@
     /// # }
     /// ```
     #[inline]
-<<<<<<< HEAD
     pub fn len(&self) -> Size {
-=======
-    pub fn len(&self) -> usize {
->>>>>>> 6ff9b223
         imp::len(self)
     }
 
@@ -1032,13 +1028,8 @@
 impl<Size: ExtInt + Halveable + Show> Show for RoaringBitmap<Size> {
     #[inline]
     fn fmt(&self, formatter: &mut Formatter) -> Result {
-<<<<<<< HEAD
         if self.len() < util::cast(16u8) {
-            format!("RoaringBitmap<{}>", self.iter().collect::<Vec<Size>>()).fmt(formatter)
-=======
-        if self.len() < 16 {
-            format!("RoaringBitmap<{:?}>", self.iter().collect::<Vec<u32>>()).fmt(formatter)
->>>>>>> 6ff9b223
+            format!("RoaringBitmap<{:?}>", self.iter().collect::<Vec<Size>>()).fmt(formatter)
         } else {
             format!("RoaringBitmap<{:?} values between {:?} and {:?}>", self.len(), imp::min(self), imp::max(self)).fmt(formatter)
         }
